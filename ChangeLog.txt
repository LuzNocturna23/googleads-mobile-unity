Google Mobile Ads Unity Plugin Change Log

**************
Version 5.1.0
**************

Plugin:
<<<<<<< HEAD
  - Added RequestConfiguration object.
  - Update Google Mobile SDK Android version to 19.1.0.
  - Fixed issue with building for IL2CPP in versions of Unity 2017 and earlier.
  - Adding missing imports for Unity 5.6 build (Thanks @EldersJavas !).
  - Added GoogleMobileAds assembly definition.
  - Revised project structure. Please delete GoogleMobileAds and re-import plugin.
=======
  - Added RequestConfiguration class. See
  https://developers.google.com/admob/unity/targeting for usage details.
  - Fixed issue with building for IL2CPP in versions of Unity 2017 and earlier.
  - Adding missing imports for Unity 5.6 build (Thanks @EldersJavas !).
  - Added GoogleMobileAds assembly definition.
  - Added thread safety to GADUObjectCache in iOS plugin.
  - Revised project structure. If upgrading from a previous version, delete
  your GoogleMobileAds/ folder before importing this plugin.
>>>>>>> a1ac5b74

Built and tested with:
- Google Play services 19.1.0
- Google Mobile Ads iOS SDK 7.58.0
- Unity Jar Resolver 1.2.152


**************
Version 5.0.1
**************

Plugin:
  - Fixed issue with externs.cpp in pre-2019 versions of Unity

Built and tested with:
- Google Play services 19.0.0
- Google Mobile Ads iOS SDK 7.56.0
- Unity Jar Resolver 1.2.136

**************
Version 5.0.0
**************

Plugin:
  - Removed preprocessor directives for custom assembly support.
  - Fixed IL2CPP build support on Android.
  - Updated to Google Play services 19.0.0.
  - Updated minimum Android API level to 16.

Built and tested with:
- Google Play services 19.0.0
- Google Mobile Ads iOS SDK 7.56.0
- Unity Jar Resolver 1.2.136

**************
Version 4.2.1
**************

Plugin:
  - Fixed issue with using `AdSize.FullWidth` API for apps that only support landscape.

Built and tested with:
- Google Play services 18.3.0
- Google Mobile Ads iOS SDK 7.53.1
- Unity Jar Resolver 1.2.135

**************
Version 4.2.0
**************

Plugin:
  - Added support for using AdSize.FullWidth with Adaptive banner APIs.
  - Added `GetRewardItem()` API for `RewardedAd`.
  - Fixed issue with Android implementation of `GetPortraitAnchoredAdaptiveBannerAdSizeWithWidth`.

Built and tested with:
- Google Play services 18.3.0
- Google Mobile Ads iOS SDK 7.53.1
- Unity Jar Resolver 1.2.135

**************
Version 4.1.0
**************

Plugin:
  - Released Anchored Adaptive Banner APIs.

Built and tested with:
- Google Play services 18.2.0
- Google Mobile Ads iOS SDK 7.51.0
- Unity Jar Resolver 1.2.130

**************
Version 4.0.0
**************

Plugin:
- Breaking change: The Android library included in this plugin is now distributed as an aar, and
  lives at `Assets/Plugins/Android/googlemobileads-unity.aar'. If you are upgrading from a previous
  version, remove the `Assets/Plugins/Android/GoogleMobileAdsPlugin' folder prior to importing this
  latest version of the plugin.
- Added proguard support on Android.
- Update Android Google Mobile Ads SDK version to 18.2.0.
- Fixed a bug where the AdSize.SMART_BANNER banner size did not work on Unity 2019.2+.
- Added assertion to stop Android builds when Google Mobile Ads settings are invalid.

Built and tested with:
- Google Play services 18.2.0
- Google Mobile Ads iOS SDK 7.50.0
- Unity Jar Resolver 1.2.125

**************
Version 3.18.3
**************

Plugin:
- Update JAR resolver.

Built and tested with:
- Google Play services 18.1.1
- Google Mobile Ads iOS SDK 7.48.0
- Unity Jar Resolver 1.2.124

**************
Version 3.18.2
**************

Plugin:
- Update to Android release 18.1.1.

Built and tested with:
- Google Play services 18.1.1
- Google Mobile Ads iOS SDK 7.47.0
- Unity Jar Resolver 1.2.123

**************
Version 3.18.1
**************

Plugin:
- Add new Initialization API.
- Fixed Android compile error with PListProcessor.
- Removed reflection for improved IL2CPP support.
- Fixed iOS dependency to not use patch version.

Built and tested with:
- Google Play services 18.1.0
- Google Mobile Ads iOS SDK 7.46.0
- Unity Jar Resolver 1.2.122

**************
Version 3.18.0
**************

Plugin:
- Added GoogleMobileAdsSettings editor UI for making Plist / manifest changes.
- Fix OnRewardedAdFailedToShow callbacks.
- Migrated android support library to androidx (JetPack) with Google Mobile Ads
  SDK version 18.0.0.

Built and tested with:
- Google Play services 18.0.0
- Google Mobile Ads iOS SDK 7.45.0
- Unity Jar Resolver 1.2.119

**************
Version 3.17.0
**************

Plugin:
- Revised Banner positioning code to use gravity instead of popup window.
- Tested Banner positioning with notched devices supporting Google P APIs.
- Added Rewarded Ads ServerSideVerificationOptions (thanks @halfdevil !)
- Fixed issue with PListProcessor macro.
- Added whitelist for apache http library (thanks @RolandSzep !)
- Specified package for gender enum (thanks @armnotstrong !)
- Added mediation extras for custom events (thanks SeanPONeil !)

Built and tested with:
- Google Play services 17.2.0
- Google Mobile Ads iOS SDK 7.44.0
- Unity Jar Resolver 1.2.111

**************
Version 3.16.0
**************

Plugin:
- Added new RewardedAd APIs support.
- Added PListProcessor to assist in adding the GADApplicationIdentifier
to iOS build Info.plist.

Built and tested with:
- Google Play services 17.2.0
- Google Mobile Ads iOS SDK 7.42.0
- Unity Jar Resolver 1.2.102.0

**************
Version 3.15.1
**************

Plugin:
- Fixed crash when adding mediation extras to ad request.

Built and tested with:
- Google Play services 15.0.1
- Google Mobile Ads iOS SDK 7.32.0
- Unity Jar Resolver 1.2.88.0

**************
Version 3.15.0
**************

Plugin:
- Forward Android ad events on background thread through JNI interface
to mitigate ANRs.

Mediation packages:
- Updated AppLovin Unity package to v3.0.3.
- Updated Chartboost Unity package to v1.1.1.
- Updated Facebook Unity package to v1.1.3.
- Updated IronSource Unity package to v1.0.2.
- Updated Nend Unity package to v2.0.0.
- Updated Tapjoy Unity package to v2.0.0.

Built and tested with:
- Google Play services 15.0.1
- Google Mobile Ads iOS SDK 7.31.0
- Unity Jar Resolver 1.2.79.0

**************
Version 3.14.0
**************

Plugin:
- Fixed Google Play dependencies version conflict with Firebase plugins.

Mediation packages:
- Updated AdColony Unity package to v1.2.1.
- Updated AppLovin Unity package to v3.0.2.
- Updated Chartboost Unity package to v1.1.0.
- Updated Facebook Unity package to v1.1.2.
- Updated InMobi Unity package to v2.1.0.
- Updated IronSource Unity package to v1.0.1.
- Updated Maio Unity package to v1.1.0.
- Updated MoPub Unity package to v2.1.0.
- Updated MyTarget Unity package to v2.1.0.
- Updated Nend Unity package to v1.0.2.
- Updated Tapjoy Unity package to v1.1.1.
- Updated UnityAds Unity package to v1.1.3.

Built and tested with:
- Google Play services 15.0.1
- Google Mobile Ads iOS SDK 7.31.0
- Unity Jar Resolver 1.2.75.0

**************
Version 3.13.1
**************

Plugin:
- Fixed issue where banner ads reposition to top of screen after a full
screen ad is displayed.

Built and tested with:
- Google Play services 12.0.1
- Google Mobile Ads iOS SDK 7.30.0
- Unity Jar Resolver 1.2.64.0

**************
Version 3.13.0
**************

Plugin:
- Added `OnAdCompleted` ad event to rewarded video ads.
- Removed support for Native Ads Express.

Mediation packages:
- Added Chartboost mediation support package.
- Added MoPub mediation support package.
- Updated AppLovin Unity package to v1.2.1.
- Updated AdColony Unity package to v1.0.1.
- Updated myTarget Unity package to v2.0.0.

Built and tested with:
- Google Play services 12.0.1
- Google Mobile Ads iOS SDK 7.30.0
- Unity Jar Resolver 1.2.64.0

**************
Version 3.12.0
**************

Plugin:
- Added `setUserId` API to rewarded video ads to identify users in
server-to-server reward callbacks.
- Removed functionality that forced ad events to be invoked on the
main thread.

Mediation packages:
- Updated maio Unity package to v1.0.1.

Built and tested with:
- Google Play services 11.8.0
- Google Mobile Ads iOS SDK 7.29.0
- Unity Jar Resolver 1.2.61.0

**************
Version 3.11.1
**************

Plugin:
- Fixed issue where calling GetWidthInPixels() or GetHeightInPixels() resulted
in a null pointer exception.

Mediation packages:
- Added Facebook mediation support package.

Built and tested with:
- Google Play services 11.8.0
- Google Mobile Ads iOS SDK 7.28.0
- Unity Jar Resolver 1.2.61.0

**************
Version 3.11.0
**************

Plugin:
- Updated Android ad events to be invoked on the main thread.
- Added `MobileAds.SetiOSAppPauseOnBackground()` method to pause iOS apps when
displaying full screen ads.
- Fixed issue were banners repositioned incorrectly following an orienation
change.

Mediation packages:
- Added maio mediation support package.
- Added nend mediation support package.

Built and tested with:
- Google Play services 11.8.0
- Google Mobile Ads iOS SDK 7.27.0
- Unity Jar Resolver 1.2.61.0

**************
Version 3.10.0
**************

Plugin:
- Updated Smart Banner positioning to render within safe area on iOS 11.
- Added API to return height and width of BannerView in pixels.
- Added SetPosition method to reposition banner ads.
- Updated AppLovin Unity mediation package to support AppLovin initialization
integration.

Mediation packages:
- Added InMobi mediation support package.
- Added Tapjoy mediation support package.
- Added Unity Ads mediation support package.
- Added myTarget mediation support package.

Built and tested with:
- Google Play services 11.6.2
- Google Mobile Ads iOS SDK 7.27.0
- Unity Jar Resolver 1.2.59.0

*************
Version 3.9.0
*************

Plugin:
- Implemented workaround for issue where ad views are rendered in incorrect
position.
- Resolved compatibility issues with Gradle 4.
- Resovled comnpatilbity issues with older versions of Xcode.

Mediation packages:
- Added API for video ad volume control.
- Added AdColony mediation support package.
- Added AppLovin mediation support package.

Built and tested with:
- Google Play services 11.6.0
- Google Mobile Ads iOS SDK 7.25.0
- Unity Jar Resolver 1.2.59.0

*************
Version 3.8.0
*************

- Added support for Vungle mediation extras.
- Updated ad views to render within safe area on iOS 11 when using predefined
AdPosition constants.
- Added MediationAdapterClassName() method to all ad formats.
- Fixed issue where ad views are always rendered on the top of the screen for
certain devices.

Built and tested with:
- Google Play services 11.4.0
- Google Mobile Ads iOS SDK 7.24.1
- Unity Jar Resolver 1.2.59.0

*************
Version 3.7.1
*************

- Fix issue where banner and Native Express ads fail to show after being hidden.

Built and tested with:
- Google Play services 11.4.0
- Google Mobile Ads iOS SDK 7.24.0
- Unity Jar Resolver 1.2.52.0

*************
Version 3.7.0
*************

- Updated dependency specification for JarResolver to use new XML format.
- Resolved JarResolver incompatibility issues when using Firebase Unity plugins.

Built and tested with:
- Google Play services 11.2.0
- Google Mobile Ads iOS SDK 7.23.0
- Unity Jar Resolver 1.2.48.0

*************
Version 3.6.3
*************

- Fixed serving of live ads to iOS simulator when simulator set as test
device.
- Reverted addition of mediation sub-directories to Plugin folder.

Built and tested with:
- Google Play services 11.0.4
- Google Mobile Ads iOS SDK 7.21.0
- Unity Jar Resolver 1.2.35.0

*************
Version 3.6.2
*************

- Add mediation sub-directories to Plugin folder.

Built and tested with:
- Google Play services 11.0.4
- Google Mobile Ads iOS SDK 7.21.0
- Unity Jar Resolver 1.2.35.0

*************
Version 3.6.1
*************

- Updated Unity Jar Resolver.

Built and tested with:
- Google Play services 11.0.0
- Google Mobile Ads iOS SDK 7.21.0
- Unity Jar Resolver 1.2.32.0

*************
Version 3.6.0
*************

- Added method to initialize the GMA SDK.
- Added FullWidth AdSize constant.
- Fixed incompatibility with Gradle build system.
- Updated iOS code to remove modular imports.

Built and tested with:
- Google Play services 11.0.0
- Google Mobile Ads iOS SDK 7.21.0
- Unity Jar Resolver 1.2.31.0

*************
Version 3.5.0
*************
- Fix ad views losing visibility after an activity change for certain devices
(eg. Huaweai devices).

Built and tested with:
- Google Play services 10.2.4
- Google Mobile Ads iOS SDK 7.20.0
- Unity Jar Resolver 1.2.20.0

*************
Version 3.4.0
*************
- Fix native express and banner ad behavior where initializing and
hidden ads create unclickable region.

Built and tested with:
- Google Play services 10.2.1
- Google Mobile Ads iOS SDK 7.19.0
- Unity Jar Resolver 1.2.14.0

*************
Version 3.3.0
*************
- Removed support for in-app purchases.
- Fix positioning of ads in sticky-immersive mode.
- Fix issue were ads larger than 320dp could not be rendered.
- Fix incorrect positioning of ads in iOS for ad position BOTTOM.
- Add rewarded video test ad units to HelloWorld sample app.
- Suppress warnings for unsed dummy ad events.

Built and tested with:
- Google Play services 10.2.0
- Google Mobile Ads iOS SDK 7.18.0
- Unity Jar Resolver 1.2.12.0

*************
Version 3.2.0
*************
- Banner ads and native express ads display correctly on Unity 5.6.
- Add ability to specify x, y location of ad views.

Built and tested with:
- Google Play services 10.0.1
- Google Mobile Ads iOS SDK 7.16.0
- Unity Jar Resolver 1.2.9.0

*************
Version 3.1.3
*************
- Fix incorrect invocation of events on ads failing to load.

Built and tested with:
- Google Play services 10.0.0
- Google Mobile Ads iOS SDK 7.15.0
- Unity Jar Resolver 1.2.6.0

*************
Version 3.1.2
*************
- Fix NPE when ad events are not hooked up.

Built and tested with:
- Google Play services 9.8.0
- Google Mobile Ads iOS SDK 7.13.0
- Unity Jar Resolver 1.2.2.0

*************
Version 3.1.1
*************
- Remove dependency on Android Support Library and update GMA iOS SDK
version in `AdMobDependencies.cs`.

Built and tested with:
- Google Play services 9.6.1
- Google Mobile Ads iOS SDK 7.13.0
- Unity Jar Resolver 1.2.2.0

*************
Version 3.1.0
*************
- Integrate plugin with play-services-resolver-1.2.1.0.
- Removal of CocoaPods integration.

Built and tested with:
- Google Play services 9.6.0
- Google Mobile Ads iOS SDK 7.12.0
- Unity Jar Resolver 1.2.1.0

*************
Version 3.0.7
*************
- Fix crash within OnAdLoaded ad event for rewarded video ads on iOS.

Built and tested with:
- Google Play services 9.4.0
- Google Mobile Ads iOS SDK 7.11.0
- Unity Jar Resolver 1.2

*************
Version 3.0.6
*************
- Add support for Native Ads express.
- Fix compatibility issues with Android IL2CPP compilation.
- Fix memory leak of C# client objects

Built and tested with:
- Google Play services 9.4.0
- Google Mobile Ads iOS SDK 7.10.1
- Unity Jar Resolver 1.2

*************
Version 3.0.5
*************
- Remove use of JSONUtility.

Built and tested with:
- Google Play services 9.2.0
- Google Mobile Ads iOS SDK 7.8.1
- Unity Jar Resolver 1.2

*************
Version 3.0.4
*************
- Fix Podfile compatibility with CocoaPods 1.0.0.
- Add support for DFP custom native ad formats.

Built and tested with:
- Google Play services 9.0.0
- Google Mobile Ads iOS SDK 7.8.1
- Unity Jar Resolver 1.2

*************
Version 3.0.3
*************
- Restrict simultaneous rewarded video requests on Android.

Built and tested with:
- Google Play services 8.4.0
- Google Mobile Ads iOS SDK 7.7.0

*************
Version 3.0.2
*************
- Fix compatibility issues with Google Mobile Ads iOS SDK 7.7.0

Built and tested with:
- Google Play services 8.4.0
- Google Mobile Ads iOS SDK 7.7.0

*************
Version 3.0.1
*************
- Update preprocessor directives for iOS post build setup
- Add request agent to all ad requests from plugin

Built and tested with:
- Google Play services 8.4.0
- Google Mobile Ads iOS SDK 7.6.0

*************
Version 3.0.0
*************
- Add support for Custom In-App purchase flow on Android
- Add CocoaPods integration and automated build settings for iOS projects
- Use JarResolver plugin to resolve Google Play services client dependencies
- Ad events for banners and interstitials refactored with new names

Built and tested with:
- Google Play services 8.4.0
- Google Mobile Ads iOS SDK 7.6.0

*************
Version 2.3.1
*************
- Move IInAppBillingService into its own JAR

*************
Version 2.3.0
*************
- Add support for In-App Purchase house ads on Android

*************
Version 2.2.1
*************
- Fix for Android manifest merge issues on Unity 4.x
- Fix for TouchCount issue on Unity 5.0

***********
Version 2.2
***********
- Support for Unity 5.0 & ARC
- Additional Banner positions
- iOS Ads SDK 7.0.0 compatibility

***********
Version 2.1
***********
- Support for Interstitial Ads
- Ad events use EventHandlers

***********
Version 2.0
***********
- A single package with cross platform (Android/iOS) support
- Mock ad calls when running inside Unity editor
- Support for Banner Ads
- Custom banner sizes
- Banner ad events listeners
- AdRequest targeting methods
- A sample project to demonstrate plugin integration

***********
Version 1.2
***********
- Initial Android version with Google Play services support
- Support for Banner Ads only

***********
Version 1.1
***********
- Initial iOS only version
- Support for Banner Ads only

***********
Version 1.0
***********
- Initial version for Android (using now deprecated legacy Android SDK)<|MERGE_RESOLUTION|>--- conflicted
+++ resolved
@@ -5,14 +5,6 @@
 **************
 
 Plugin:
-<<<<<<< HEAD
-  - Added RequestConfiguration object.
-  - Update Google Mobile SDK Android version to 19.1.0.
-  - Fixed issue with building for IL2CPP in versions of Unity 2017 and earlier.
-  - Adding missing imports for Unity 5.6 build (Thanks @EldersJavas !).
-  - Added GoogleMobileAds assembly definition.
-  - Revised project structure. Please delete GoogleMobileAds and re-import plugin.
-=======
   - Added RequestConfiguration class. See
   https://developers.google.com/admob/unity/targeting for usage details.
   - Fixed issue with building for IL2CPP in versions of Unity 2017 and earlier.
@@ -21,7 +13,6 @@
   - Added thread safety to GADUObjectCache in iOS plugin.
   - Revised project structure. If upgrading from a previous version, delete
   your GoogleMobileAds/ folder before importing this plugin.
->>>>>>> a1ac5b74
 
 Built and tested with:
 - Google Play services 19.1.0
