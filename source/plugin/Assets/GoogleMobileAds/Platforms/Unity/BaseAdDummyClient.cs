--- conflicted
+++ resolved
@@ -24,12 +24,7 @@
     public class BaseAdDummyClient
     {
         protected static DummyAdBehaviour AdBehaviour = new GameObject().AddComponent<DummyAdBehaviour>();
-<<<<<<< HEAD
-
-=======
->>>>>>> 73b040e0
         protected GameObject prefabAd, dummyAd = null;
-
         public void LoadAndSetPrefabAd(string prefabName) {
             prefabAd = Resources.Load(prefabName) as GameObject;
             if (prefabAd == null) {
