// Copyright (C) 2020 Google LLC.
//
// Licensed under the Apache License, Version 2.0 (the "License");
// you may not use this file except in compliance with the License.
// You may obtain a copy of the License at
//
//      http://www.apache.org/licenses/LICENSE-2.0
//
// Unless required by applicable law or agreed to in writing, software
// distributed under the License is distributed on an "AS IS" BASIS,
// WITHOUT WARRANTIES OR CONDITIONS OF ANY KIND, either express or implied.
// See the License for the specific language governing permissions and
// limitations under the License.

using System;
using System.Reflection;
using System.Collections.Generic;
using GoogleMobileAds.Api;
using GoogleMobileAds.Common;

using UnityEngine;
using UnityEngine.UI;

namespace GoogleMobileAds.Unity
{
    public class BannerClient : BaseAdDummyClient, IBannerClient
    {
        // Ad event fired when the banner ad has been received.
        public event EventHandler<EventArgs> OnAdLoaded;
        // Ad event fired when the banner ad has failed to load.
        public event EventHandler<AdFailedToLoadEventArgs> OnAdFailedToLoad;
        // Ad event fired when the banner ad is opened.
        public event EventHandler<EventArgs> OnAdOpening;
        // Ad event fired when the banner ad is closed.
        public event EventHandler<EventArgs> OnAdClosed;
        // Ad event fired when the banner ad is leaving the application.
        public event EventHandler<EventArgs> OnAdLeavingApplication;
        // Ad event fired when the banner ad is estimated to have earned money.
        public event EventHandler<AdValueEventArgs> OnPaidEvent;

        private Dictionary<AdSize, string> prefabAds = new Dictionary<AdSize, string>()
        {
            {AdSize.Banner, "DummyAds/Banners/BANNER"},
            {AdSize.SmartBanner, "DummyAds/Banners/SMART_BANNER" },
            {AdSize.MediumRectangle, "DummyAds/Banners/MEDIUM_RECTANGLE" },
            {AdSize.IABBanner, "DummyAds/Banners/FULL_BANNER" },
            {AdSize.Leaderboard, "DummyAds/Banners/LEADERBOARD" },
            {new AdSize (320,100), "DummyAds/Banners/LARGE_BANNER" }
        };

        private ButtonBehaviour buttonBehaviour;

        private void AddClickBehavior(GameObject dummyAd)
        {
            Image myImage = dummyAd.GetComponentInChildren<Image>();
            Button button = myImage.GetComponentInChildren<Button>();
            button.onClick.AddListener(() => {
                buttonBehaviour.OpenURL();
            });
        }

        private void CreateButtonBehavior()
        {
            buttonBehaviour = new ButtonBehaviour();
            buttonBehaviour.OnAdOpening += OnAdOpening;
            buttonBehaviour.OnLeavingApplication += OnAdLeavingApplication;
        }

        // Creates a banner view and adds it to the view hierarchy.
        public void CreateBannerView(string adUnitId, AdSize adSize, AdPosition position)
        {
            Debug.Log("Dummy " + MethodBase.GetCurrentMethod().Name);
            if (adSize.AdType == AdSize.Type.AnchoredAdaptive)
            {
                LoadAndSetPrefabAd("DummyAds/Banners/ADAPTIVE");
            }
            else
            {
                LoadAndSetPrefabAd(prefabAds[adSize]);
            }
            if (prefabAd != null) {
                if (adSize == AdSize.SmartBanner || adSize.AdType == AdSize.Type.AnchoredAdaptive)
                {
                    SetAndStretchAd(prefabAd, position, adSize);
                }
                else
                {
                    AnchorAd(prefabAd, position);
                }
                CreateButtonBehavior();
            }
        }

        // Creates a banner view and adds it to the view hierarchy with a custom position.
        public void CreateBannerView(string adUnitId, AdSize adSize, int x, int y)
        {
            Debug.Log("Dummy " + MethodBase.GetCurrentMethod().Name);
            LoadAndSetPrefabAd(prefabAds[adSize]);
            if (prefabAd != null) {
                RectTransform rect = getRectTransform(prefabAd);

                if (adSize == AdSize.SmartBanner)
                {
                    SetAndStretchAd(prefabAd, 0, adSize);
                    rect.anchoredPosition = new Vector3(0, y, 1);
                }
                else
                {
                    rect.anchoredPosition = new Vector3(x, y, 1);
                }
                CreateButtonBehavior();
            }
        }

        // Requests a new ad for the banner view.
        public void LoadAd(AdRequest request)
        {
            Debug.Log("Dummy " + MethodBase.GetCurrentMethod().Name);

            if (prefabAd != null) {
                ShowBannerView();
                if (OnAdLoaded != null)
                {
                  OnAdLoaded.Invoke(this, EventArgs.Empty);
                }
            } else {
                if (OnAdFailedToLoad != null)
                {
                  OnAdFailedToLoad.Invoke(this, new AdFailedToLoadEventArgs()
                  {
                      Message = "Prefab Ad is Null"
                  });
                }
            }
        }

        // Shows the banner view on the screen.
        public void ShowBannerView()
        {
            Debug.Log("Dummy " + MethodBase.GetCurrentMethod().Name);
            dummyAd = AdBehaviour.ShowAd(prefabAd, getRectTransform(prefabAd).anchoredPosition);
            AddClickBehavior(dummyAd);
        }

        // Hides the banner view from the screen.
        public void HideBannerView()
        {
            Debug.Log("Dummy " + MethodBase.GetCurrentMethod().Name);
            AdBehaviour.DestroyAd(dummyAd);
        }

        // Destroys a banner view.
        public void DestroyBannerView()
        {
            Debug.Log("Dummy " + MethodBase.GetCurrentMethod().Name);
            AdBehaviour.DestroyAd(dummyAd);
            prefabAd = null;
        }

        // Returns the height of the BannerView in pixels.
        public float GetHeightInPixels()
        {
            Debug.Log("Dummy " + MethodBase.GetCurrentMethod().Name);
            if (prefabAd != null) {
                return getRectTransform(prefabAd).sizeDelta.y;
            }
            return 0;
        }

        // Returns the width of the BannerView in pixels.
        public float GetWidthInPixels()
        {
            Debug.Log("Dummy " + MethodBase.GetCurrentMethod().Name);
            if (prefabAd != null) {
                return getRectTransform(prefabAd).sizeDelta.x;
            }
            return 0;
        }

        // Set the position of the banner view using standard position.
        public void SetPosition(AdPosition adPosition)
        {
            Debug.Log("Dummy " + MethodBase.GetCurrentMethod().Name);
            if (dummyAd != null)
            {
                AnchorAd(dummyAd, adPosition);
            } else
            {
                Debug.Log("No existing banner in game");
            }
        }

        // Set the position of the banner view using custom position.
        public void SetPosition(int x, int y)
        {
            Debug.Log("Dummy " + MethodBase.GetCurrentMethod().Name);
            if (dummyAd != null)
            {
                RectTransform rect = getRectTransform(dummyAd);
                rect.anchoredPosition = new Vector2(x, y);
            } else
            {
                Debug.Log("No existing banner in game");
            }
        }

        // Returns the mediation adapter class name.
        public string MediationAdapterClassName()
        {
            Debug.Log("Dummy " + MethodBase.GetCurrentMethod().Name);
            return new ResponseInfoDummyClient().GetMediationAdapterClassName();
        }

        // Returns ad request Response info client.
        public IResponseInfoClient GetResponseInfoClient()
        {
            Debug.Log("Dummy " + MethodBase.GetCurrentMethod().Name);
            return new ResponseInfoDummyClient();
        }

        private void SetAndStretchAd(GameObject dummyAd, AdPosition pos, AdSize adSize)
        {
            if (dummyAd != null) {
                Image myImage = dummyAd.GetComponentInChildren<Image>();
                RectTransform rect = myImage.GetComponentInChildren<RectTransform>();

                rect.pivot = new Vector2(0.5f, 0.5f);

                if (pos == AdPosition.Bottom || pos == AdPosition.BottomLeft || pos == AdPosition.BottomRight)
                {
                    rect.SetInsetAndSizeFromParentEdge(RectTransform.Edge.Bottom, 0, rect.sizeDelta.y);
                    rect.anchoredPosition = new Vector2(0, (float)rect.sizeDelta.y/2);
                } else if (pos == AdPosition.Top || pos == AdPosition.TopLeft || pos == AdPosition.TopRight)
                {
                    rect.SetInsetAndSizeFromParentEdge(RectTransform.Edge.Top, 0, rect.sizeDelta.y);
                    rect.anchoredPosition = new Vector2(0, -(float)rect.sizeDelta.y/2);
                } else if (pos == AdPosition.Center)
                {
<<<<<<< HEAD
                    if (adSize == AdSize.SmartBanner)
=======
                    LoadAndSetPrefabAd("DummyAds/Banners/CENTER");
                    if (adSize.AdType == AdSize.Type.AnchoredAdaptive)
                    {
                        LoadAndSetPrefabAd("DummyAds/Banners/CENTER");
                        Text adText = prefabAd.GetComponentInChildren<Image>().GetComponentInChildren<Text>();
                        adText.text = "This is a Test Adaptive Banner";
                    }
                    else if (adSize == AdSize.SmartBanner)
>>>>>>> a4b52701
                    {
                        LoadAndSetPrefabAd("DummyAds/Banners/CENTER");
                        Text adText = prefabAd.GetComponentInChildren<Image>().GetComponentInChildren<Text>();
                        adText.text = "This is a Test Smart Banner";
                    }
                    else
                    {
                        rect.anchoredPosition = new Vector2(0, 0);
                    }
                } else
                {
                    rect.anchoredPosition = rect.position;
                }
            } else {
                Debug.Log("Invalid Dummy Ad");
            }
        }

        private void AnchorAd(GameObject dummyAd, AdPosition position)
        {
            if (dummyAd != null) {
                Image myImage = dummyAd.GetComponentInChildren<Image>();
                RectTransform rect = myImage.GetComponentInChildren<RectTransform>();

                float x = (float)rect.sizeDelta.x/2;
                float y = (float)rect.sizeDelta.y/2;

                switch (position)
                {
                    case (AdPosition.TopLeft):
                        rect.pivot = new Vector2(0.5f, 0.5f);
                        rect.anchorMin = new Vector2(0, 1);
                        rect.anchorMax = new Vector2(0, 1);
                        rect.anchoredPosition = new Vector2(x, -y);
                        break;
                    case (AdPosition.TopRight):
                        rect.pivot = new Vector2(0.5f, 0.5f);
                        rect.anchorMin = new Vector2(1, 1);
                        rect.anchorMax = new Vector2(1, 1);
                        rect.anchoredPosition = new Vector2(-x, -y);
                        break;
                    case (AdPosition.Top):
                        rect.pivot = new Vector2(0.5f, 0.5f);
                        rect.anchorMin = new Vector2(0.5f, 1);
                        rect.anchorMax = new Vector2(0.5f, 1);
                        rect.anchoredPosition = new Vector2(0, -y);
                        break;
                    case (AdPosition.Bottom):
                        rect.pivot = new Vector2(0.5f, 0.5f);
                        rect.anchorMin = new Vector2(0.5f, 0);
                        rect.anchorMax = new Vector2(0.5f, 0);
                        rect.anchoredPosition = new Vector2(0, y);
                        break;
                    case (AdPosition.BottomRight):
                        rect.pivot = new Vector2(0.5f, 0.5f);
                        rect.anchorMin = new Vector2(1, 0);
                        rect.anchorMax = new Vector2(1, 0);
                        rect.anchoredPosition = new Vector2(-x, y);
                        break;
                    case (AdPosition.BottomLeft):
                        rect.pivot = new Vector2(0.5f, 0.5f);
                        rect.anchorMin = new Vector2(0, 0);
                        rect.anchorMax = new Vector2(0, 0);
                        rect.anchoredPosition = new Vector2(x, y);
                        break;
                    default:
                        rect.pivot = new Vector2(0.5f, 0.5f);
                        rect.anchorMin = new Vector2(0.5f, 0.5f);
                        rect.anchorMax = new Vector2(0.5f, 0.5f);
                        rect.anchoredPosition = new Vector2(0, 0);
                        break;
                }
            } else {
                Debug.Log("Invalid Dummy Ad");
            }
        }

    }
}<|MERGE_RESOLUTION|>--- conflicted
+++ resolved
@@ -236,9 +236,7 @@
                     rect.anchoredPosition = new Vector2(0, -(float)rect.sizeDelta.y/2);
                 } else if (pos == AdPosition.Center)
                 {
-<<<<<<< HEAD
                     if (adSize == AdSize.SmartBanner)
-=======
                     LoadAndSetPrefabAd("DummyAds/Banners/CENTER");
                     if (adSize.AdType == AdSize.Type.AnchoredAdaptive)
                     {
@@ -247,7 +245,6 @@
                         adText.text = "This is a Test Adaptive Banner";
                     }
                     else if (adSize == AdSize.SmartBanner)
->>>>>>> a4b52701
                     {
                         LoadAndSetPrefabAd("DummyAds/Banners/CENTER");
                         Text adText = prefabAd.GetComponentInChildren<Image>().GetComponentInChildren<Text>();
